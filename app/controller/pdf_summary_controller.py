# app/controller/pdf_summary_controller.py

"""pdf_summary_controller.py
PDF 요약 생성 엔드포인트.

- URL: POST /api/summary
- 입력: SummaryRequestDTO  (file_id, pdf_url, query, lang)
- 출력: 요약 또는 질의 응답 결과(JSON)

실제 처리는 LangGraph 기반 서비스(`SummaryServiceGraph`)에 위임한다.
"""

from fastapi import APIRouter, Depends, HTTPException
<<<<<<< HEAD
from app.dto.summary_dto import SummaryRequestDTO
=======
>>>>>>> d5eb449b

from app.model.summary_dto import SummaryRequestDTO
from app.service.summary_service_graph import (
    SummaryServiceGraph,
    get_summary_service_graph,  # FastAPI Depends용
)

# ────────────────────────── Router 설정 ────────────────────────────────
router = APIRouter(prefix="/api")

@router.post("/summary", summary="PDF 요약 생성")
async def summarize_pdf(
    req: SummaryRequestDTO,
    service: SummaryServiceGraph = Depends(get_summary_service_graph),
):
    """PDF 요약 또는 질의 응답 결과를 반환한다.

    Args:
        req: SummaryRequestDTO – 파일 ID, PDF URL, 질문, 언어.
        service: LangGraph 기반 SummaryServiceGraph 인스턴스(FastAPI DI).

    Returns:
        dict: {file_id, summary|answer, cached, log, ...}

    Raises:
        HTTPException: 입력 검증 실패(ValueError) 시 400.
    """
    try:
        result = await service.generate(
            file_id=req.file_id,
            pdf_url=str(req.pdf_url),
            query=req.query,
            lang=req.lang,
        )
    except ValueError as e:
        # Service 층에서 검증 실패 시 400 에러로 매핑
        raise HTTPException(status_code=400, detail=str(e))

    return result  # 예: {"file_id": ..., "summary": ..., "cached": ...} <|MERGE_RESOLUTION|>--- conflicted
+++ resolved
@@ -11,12 +11,8 @@
 """
 
 from fastapi import APIRouter, Depends, HTTPException
-<<<<<<< HEAD
+
 from app.dto.summary_dto import SummaryRequestDTO
-=======
->>>>>>> d5eb449b
-
-from app.model.summary_dto import SummaryRequestDTO
 from app.service.summary_service_graph import (
     SummaryServiceGraph,
     get_summary_service_graph,  # FastAPI Depends용
